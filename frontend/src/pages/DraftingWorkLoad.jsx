import React, { useState, useEffect, useMemo, useCallback, useRef } from 'react';
import axios from 'axios';

const API_BASE_URL = import.meta.env.VITE_API_URL || 'http://localhost:8000';
const ALL_OPTION_VALUE = '__ALL__';

function DraftingWorkLoad() {
    const [rows, setRows] = useState([]);
    const [columns, setColumns] = useState([]);
    const [selectedBallInCourt, setSelectedBallInCourt] = useState(ALL_OPTION_VALUE);
    const [selectedSubmittalManager, setSelectedSubmittalManager] = useState(ALL_OPTION_VALUE);
    const [loading, setLoading] = useState(true);
    const [error, setError] = useState(null);
    const [lastUpdated, setLastUpdated] = useState(null);
    const [uploading, setUploading] = useState(false);
    const [uploadError, setUploadError] = useState(null);
    const [uploadSuccess, setUploadSuccess] = useState(false);

    const fetchData = useCallback(async (silent = false) => {
        if (!silent) {
            setLoading(true);
        }
        setError(null);

        try {
            const response = await axios.get(`${API_BASE_URL}/procore/api/drafting-work-load`);
            const data = response.data || {};

            const submittals = data.submittals || [];

            const cleanedRows = submittals.map((submittal, index) => {
                const rawId = submittal.submittal_id ?? submittal.id ?? `row-${index}`;

                // Map database field names to frontend expected names
                return {
                    ...submittal,
                    'Submittals Id': submittal.submittal_id,
                    'Project Id': submittal.procore_project_id,
                    'Submittal Manager': submittal.submittal_manager,
                    'Project Name': submittal.project_name,
                    'Project Number': submittal.project_number,
                    'Title': submittal.title,
                    'Status': submittal.status,
                    'Type': submittal.type,
                    'Ball In Court': submittal.ball_in_court,
                    'Order Number': submittal.order_number,
                    'Notes': submittal.notes,
                    id: String(rawId)
                };
            });

            // Sort by order_number (nulls last), then by submittal_id
            cleanedRows.sort((a, b) => {
                const orderA = a.order_number ?? a['Order Number'] ?? 999999;
                const orderB = b.order_number ?? b['Order Number'] ?? 999999;
                if (orderA !== orderB) {
                    return orderA - orderB;
                }
                return (a['Submittals Id'] || '').localeCompare(b['Submittals Id'] || '');
            });

            // Define the desired column order (Project Id is tracked but hidden from display)
            const desiredColumnOrder = [
                'Order Number',
                'Submittals Id',
                'Project Number',
                'Project Name',
                'Title',
                'Ball In Court',
                'Type',
                'Status',
                'Submittal Manager',
                'Notes'
            ];

            // Get all available columns from the data
            const allColumns = data.columns && data.columns.length > 0
                ? data.columns
                : (cleanedRows[0] ? Object.keys(cleanedRows[0]) : []);

            // Filter and order columns according to desired order
            const visibleColumns = desiredColumnOrder.filter(column =>
                allColumns.includes(column) || cleanedRows.some(row => row[column] !== undefined)
            );

            setRows(cleanedRows);
            setColumns(visibleColumns);

            const mostRecentUpdate = cleanedRows.length > 0
                ? cleanedRows.reduce((latest, row) => {
                    const rowDate = row.last_updated ? new Date(row.last_updated) : null;
                    return rowDate && (!latest || rowDate > latest) ? rowDate : latest;
                }, null)
                : null;
            setLastUpdated(mostRecentUpdate ? mostRecentUpdate.toISOString() : null);
        } catch (err) {
            const message = err.response?.data?.error || err.message || 'Failed to load Drafting Work Load data.';
            setError(message);
        } finally {
            if (!silent) {
                setLoading(false);
            }
        }
    }, []);

    useEffect(() => {
        fetchData();
    }, [fetchData]);

<<<<<<< HEAD
=======
    // Poll for updates every 30 seconds
    // Pauses when tab is not visible to save resources
    useEffect(() => {
        let intervalId = null;
        let visibilityChangeHandler = null;

        const startPolling = () => {
            // Clear any existing interval
            if (intervalId) {
                clearInterval(intervalId);
            }

            // Poll every 30 seconds
            intervalId = setInterval(() => {
                // Only poll if tab is visible
                if (!document.hidden) {
                    fetchData(true); // Silent refresh (no loading spinner)
                }
            }, 30000); // 30 seconds
        };

        const stopPolling = () => {
            if (intervalId) {
                clearInterval(intervalId);
                intervalId = null;
            }
        };

        // Handle visibility changes - pause polling when tab is hidden
        visibilityChangeHandler = () => {
            if (document.hidden) {
                stopPolling();
            } else {
                startPolling();
                // Immediately fetch when tab becomes visible
                fetchData(true);
            }
        };

        // Start polling initially
        startPolling();

        // Listen for visibility changes
        document.addEventListener('visibilitychange', visibilityChangeHandler);

        // Cleanup on unmount
        return () => {
            stopPolling();
            if (visibilityChangeHandler) {
                document.removeEventListener('visibilitychange', visibilityChangeHandler);
            }
        };
    }, [fetchData]);

>>>>>>> 781d18f5
    const matchesSelectedFilter = useCallback((row) => {
        // Check Ball In Court filter
        if (selectedBallInCourt !== ALL_OPTION_VALUE) {
            const ballInCourtValue = row.ball_in_court;
            if ((ballInCourtValue ?? '').toString().trim() !== selectedBallInCourt) {
                return false;
            }
        }

        // Check Submittal Manager filter
        if (selectedSubmittalManager !== ALL_OPTION_VALUE) {
            const managerValue = row.submittal_manager ?? row['Submittal Manager'];
            if ((managerValue ?? '').toString().trim() !== selectedSubmittalManager) {
                return false;
            }
        }

        return true;
    }, [selectedBallInCourt, selectedSubmittalManager]);

    const displayRows = useMemo(() => {
        const filtered = rows.filter(matchesSelectedFilter);

        // Sort by Ball In Court, then by order_number (as float)
        return filtered.sort((a, b) => {
            const ballA = (a.ball_in_court ?? '').toString();
            const ballB = (b.ball_in_court ?? '').toString();

            if (ballA !== ballB) {
                return ballA.localeCompare(ballB);
            }

            // Sort by order_number as float (nulls last)
            const orderA = a.order_number ?? a['Order Number'] ?? 999999;
            const orderB = b.order_number ?? b['Order Number'] ?? 999999;
            return orderA - orderB;
        });
    }, [rows, matchesSelectedFilter]);

    const ballInCourtOptions = useMemo(() => {
        const values = new Set();
        rows.forEach((row) => {
            const value = row.ball_in_court;
            if (value !== null && value !== undefined && String(value).trim() !== '') {
                values.add(String(value).trim());
            }
        });
        return Array.from(values).sort((a, b) => a.localeCompare(b));
    }, [rows]);

    const submittalManagerOptions = useMemo(() => {
        const values = new Set();
        rows.forEach((row) => {
            const value = row.submittal_manager ?? row['Submittal Manager'];
            if (value !== null && value !== undefined && String(value).trim() !== '') {
                values.add(String(value).trim());
            }
        });
        return Array.from(values).sort((a, b) => a.localeCompare(b));
    }, [rows]);

    const formatDate = (dateValue) => {
        if (!dateValue) return '—';
        try {
            const date = new Date(dateValue);
            if (isNaN(date.getTime())) return '—';
            const month = String(date.getMonth() + 1).padStart(2, '0');
            const day = String(date.getDate()).padStart(2, '0');
            const year = date.getFullYear();
            return `${month}/${day}/${year}`;
        } catch (e) {
            return '—';
        }
    };

    const formatCellValue = (value) => {
        if (value === null || value === undefined || value === '') {
            return '—';
        }
        if (Array.isArray(value)) {
            return value.join(', ');
        }
        return value;
    };

    const handleBallInCourtChange = (event) => {
        setSelectedBallInCourt(event.target.value);
    };

    const handleSubmittalManagerChange = (event) => {
        setSelectedSubmittalManager(event.target.value);
    };

    const resetFilters = () => {
        setSelectedBallInCourt(ALL_OPTION_VALUE);
        setSelectedSubmittalManager(ALL_OPTION_VALUE);
    };

    const handleOrderNumberChange = useCallback(async (submittalId, newValue) => {
        // Parse the value as float
        const parsedValue = newValue === '' || newValue === null || newValue === undefined
            ? null
            : parseFloat(newValue);

        // Validate it's a number if not null
        if (parsedValue !== null && isNaN(parsedValue)) {
            return; // Invalid input, don't update
        }

        try {
            await axios.put(`${API_BASE_URL}/procore/api/drafting-work-load/order`, {
                submittal_id: submittalId,
                order_number: parsedValue
            });

            // Refresh data to get updated order
            await fetchData(true);
        } catch (err) {
            console.error(`Failed to update order for ${submittalId}:`, err);
            // Refresh to get correct state
            await fetchData(true);
        }
    }, [fetchData]);

    const handleNotesChange = useCallback(async (submittalId, newValue) => {
        try {
            await axios.put(`${API_BASE_URL}/procore/api/drafting-work-load/notes`, {
                submittal_id: submittalId,
                notes: newValue
            });

            // Refresh data to get updated notes
            await fetchData(true);
        } catch (err) {
            console.error(`Failed to update notes for ${submittalId}:`, err);
            // Refresh to get correct state
            await fetchData(true);
        }
    }, [fetchData]);


    const handleFileUpload = async (event) => {
        const file = event.target.files[0];
        if (!file) {
            return;
        }

        // Validate file type
        if (!file.name.toLowerCase().endsWith('.xlsx') && !file.name.toLowerCase().endsWith('.xls')) {
            setUploadError('Please select an Excel file (.xlsx or .xls)');
            setUploadSuccess(false);
            return;
        }

        setUploading(true);
        setUploadError(null);
        setUploadSuccess(false);

        try {
            const formData = new FormData();
            formData.append('file', file);

            const response = await axios.post(
                `${API_BASE_URL}/procore/api/upload/drafting-workload-submittals`,
                formData,
                {
                    headers: {
                        'Content-Type': 'multipart/form-data',
                    },
                }
            );

            if (response.data.success) {
                setUploadSuccess(true);
                setUploadError(null);
                // Refresh data after successful upload
                await fetchData();
                // Clear success message after 3 seconds
                setTimeout(() => setUploadSuccess(false), 3000);
            } else {
                setUploadError(response.data.error || 'Upload failed');
                setUploadSuccess(false);
            }
        } catch (err) {
            const message = err.response?.data?.error || err.response?.data?.details || err.message || 'Failed to upload file.';
            setUploadError(message);
            setUploadSuccess(false);
        } finally {
            setUploading(false);
            // Reset file input
            event.target.value = '';
        }
    };


    const formattedLastUpdated = lastUpdated ? new Date(lastUpdated).toLocaleString() : 'Unknown';

    const hasData = displayRows.length > 0;

    const columnHeaders = useMemo(() => columns, [columns]);

    const tableColumnCount = columnHeaders.length;

    return (
        <div className="w-full min-h-screen bg-gradient-to-br from-slate-50 via-accent-50 to-blue-50 py-8 px-4" style={{ width: '100%', minWidth: '100%' }}>
            <div className="max-w-[95%] mx-auto w-full" style={{ width: '100%' }}>
                <div className="bg-white rounded-2xl shadow-xl overflow-hidden">
                    <div className="bg-gradient-to-r from-accent-500 to-accent-600 px-8 py-6">
                        <h1 className="text-3xl font-bold text-white">Drafting Work Load</h1>
                        <p className="text-accent-100 mt-2">View and filter drafting workload by Ball In Court and Submittal Manager.</p>
                    </div>

                    <div className="p-8 space-y-6">
                        <div className="bg-gradient-to-r from-gray-50 to-accent-50 rounded-xl p-6 border border-gray-200 shadow-sm">
                            <div className="flex flex-col gap-4 md:flex-row md:items-end md:justify-between">
                                <div className="flex flex-col gap-4 md:flex-row md:flex-1">
                                    <div className="flex-1 min-w-[200px]">
                                        <label className="block text-sm font-semibold text-gray-700 mb-2">
                                            🎯 Filter by Ball In Court
                                        </label>
                                        <select
                                            value={selectedBallInCourt}
                                            onChange={handleBallInCourtChange}
                                            className="w-full px-4 py-2.5 border border-gray-300 rounded-lg text-sm focus:outline-none focus:ring-2 focus:ring-accent-500 focus:border-transparent bg-white shadow-sm transition-all"
                                        >
                                            <option value={ALL_OPTION_VALUE}>All</option>
                                            {ballInCourtOptions.map((option) => (
                                                <option key={option} value={option}>
                                                    {option}
                                                </option>
                                            ))}
                                        </select>
                                    </div>
                                    <div className="flex-1 min-w-[200px]">
                                        <label className="block text-sm font-semibold text-gray-700 mb-2">
                                            👤 Filter by Submittal Manager
                                        </label>
                                        <select
                                            value={selectedSubmittalManager}
                                            onChange={handleSubmittalManagerChange}
                                            className="w-full px-4 py-2.5 border border-gray-300 rounded-lg text-sm focus:outline-none focus:ring-2 focus:ring-accent-500 focus:border-transparent bg-white shadow-sm transition-all"
                                        >
                                            <option value={ALL_OPTION_VALUE}>All</option>
                                            {submittalManagerOptions.map((option) => (
                                                <option key={option} value={option}>
                                                    {option}
                                                </option>
                                            ))}
                                        </select>
                                    </div>
                                </div>
                                <div className="flex gap-3">
                                    <button
                                        onClick={resetFilters}
                                        className="px-5 py-2.5 bg-white border border-accent-300 text-accent-700 rounded-lg font-medium shadow-sm hover:bg-accent-50 transition-all"
                                    >
                                        Reset Filters
                                    </button>
                                    <div className="px-5 py-2.5 bg-white border border-gray-200 text-gray-600 rounded-lg font-medium shadow-sm">
                                        Total: <span className="text-gray-900">{displayRows.length}</span> records
                                    </div>
                                </div>
                            </div>
                            <div className="mt-4 flex flex-col gap-3 sm:flex-row sm:items-center sm:justify-between">
                                <div className="text-sm text-gray-500">
                                    Last updated: <span className="font-medium text-gray-700">{formattedLastUpdated}</span>
                                </div>
                                <div className="flex items-center gap-3">
                                    <label className="relative cursor-pointer">
                                        <input
                                            type="file"
                                            accept=".xlsx,.xls"
                                            onChange={handleFileUpload}
                                            disabled={uploading}
                                            className="hidden"
                                            id="file-upload"
                                        />
                                        <span className={`inline-flex items-center px-5 py-2.5 rounded-lg font-medium shadow-sm transition-all ${uploading
                                            ? 'bg-gray-300 text-gray-500 cursor-not-allowed'
                                            : 'bg-accent-500 text-white hover:bg-accent-600 cursor-pointer'
                                            }`}>
                                            {uploading ? (
                                                <>
                                                    <span className="inline-block animate-spin rounded-full h-4 w-4 border-b-2 border-white mr-2"></span>
                                                    Uploading...
                                                </>
                                            ) : (
                                                <>
                                                    📤 Upload Excel File
                                                </>
                                            )}
                                        </span>
                                    </label>
                                </div>
                            </div>
                            {uploadSuccess && (
                                <div className="mt-4 bg-green-50 border-l-4 border-green-500 text-green-700 px-4 py-3 rounded-lg shadow-sm">
                                    <div className="flex items-start">
                                        <span className="text-xl mr-3">✓</span>
                                        <div>
                                            <p className="font-semibold">File uploaded successfully!</p>
                                            <p className="text-sm mt-1">The data has been refreshed.</p>
                                        </div>
                                    </div>
                                </div>
                            )}
                            {uploadError && (
                                <div className="mt-4 bg-red-50 border-l-4 border-red-500 text-red-700 px-4 py-3 rounded-lg shadow-sm">
                                    <div className="flex items-start">
                                        <span className="text-xl mr-3">⚠️</span>
                                        <div>
                                            <p className="font-semibold">Upload failed</p>
                                            <p className="text-sm mt-1">{uploadError}</p>
                                        </div>
                                    </div>
                                </div>
                            )}
                        </div>

                        {loading && (
                            <div className="text-center py-12">
                                <div className="inline-block animate-spin rounded-full h-12 w-12 border-b-2 border-accent-500 mb-4"></div>
                                <p className="text-gray-600 font-medium">Loading Drafting Work Load data...</p>
                            </div>
                        )}

                        {error && !loading && (
                            <div className="bg-red-50 border-l-4 border-red-500 text-red-700 px-6 py-4 rounded-lg shadow-sm">
                                <div className="flex items-start">
                                    <span className="text-xl mr-3">⚠️</span>
                                    <div>
                                        <p className="font-semibold">Unable to load Drafting Work Load data</p>
                                        <p className="text-sm mt-1">{error}</p>
                                    </div>
                                </div>
                            </div>
                        )}

                        {!loading && !error && (
                            <div className="bg-white border border-gray-200 rounded-xl shadow-sm overflow-hidden">
                                <div className="overflow-x-hidden">
                                    <table className="w-full" style={{ borderCollapse: 'collapse', tableLayout: 'fixed', width: '100%' }}>
                                        <thead className="bg-gray-100">
                                            <tr>
                                                {columnHeaders.map((column) => {
                                                    const isOrderNumber = column === 'Order Number';
                                                    const isNotes = column === 'Notes';
                                                    let widthClass = '';
                                                    if (isOrderNumber) {
                                                        widthClass = 'w-24';
                                                    } else if (isNotes) {
                                                        widthClass = 'w-1/4'; // 25% width for Notes
                                                    }
                                                    return (
                                                        <th
                                                            key={column}
                                                            className={`${isOrderNumber ? 'px-3 py-3' : 'px-6 py-4'} ${widthClass} text-left text-xs font-bold text-gray-900 uppercase tracking-wider bg-gray-100`}
                                                        >
                                                            {column}
                                                        </th>
                                                    );
                                                })}
                                            </tr>
                                        </thead>
                                        <tbody>
                                            {!hasData ? (
                                                <tr>
                                                    <td
                                                        colSpan={tableColumnCount}
                                                        className="px-6 py-12 text-center text-gray-500 font-medium bg-white rounded-md"
                                                    >
                                                        No records match the selected filters.
                                                    </td>
                                                </tr>
                                            ) : (
                                                displayRows.map((row) => (
                                                    <TableRow
                                                        key={row.id}
                                                        row={row}
                                                        columns={columnHeaders}
                                                        formatCellValue={formatCellValue}
                                                        formatDate={formatDate}
                                                        onOrderNumberChange={handleOrderNumberChange}
                                                        onNotesChange={handleNotesChange}
                                                    />
                                                ))
                                            )}
                                        </tbody>
                                    </table>
                                </div>
                            </div>
                        )}
                    </div>
                </div>
            </div>
        </div>
    );
}

export default DraftingWorkLoad;

function TableRow({ row, columns, formatCellValue, formatDate, onOrderNumberChange, onNotesChange }) {
    const [editingOrderNumber, setEditingOrderNumber] = useState(false);
    const [orderNumberValue, setOrderNumberValue] = useState('');
    const [editingNotes, setEditingNotes] = useState(false);
    const [notesValue, setNotesValue] = useState('');
    const inputRef = useRef(null);
    const notesInputRef = useRef(null);

    const submittalId = row['Submittals Id'] || row.submittal_id;

    const handleOrderNumberFocus = () => {
        const currentValue = row['Order Number'] ?? row.order_number ?? '';
        setOrderNumberValue(currentValue === null || currentValue === undefined ? '' : String(currentValue));
        setEditingOrderNumber(true);
    };

    const handleOrderNumberBlur = () => {
        setEditingOrderNumber(false);
        if (submittalId && onOrderNumberChange) {
            onOrderNumberChange(submittalId, orderNumberValue);
        }
    };

    const handleOrderNumberKeyDown = (e) => {
        if (e.key === 'Enter') {
            e.target.blur();
        } else if (e.key === 'Escape') {
            const currentValue = row['Order Number'] ?? row.order_number ?? '';
            setOrderNumberValue(currentValue === null || currentValue === undefined ? '' : String(currentValue));
            setEditingOrderNumber(false);
        }
    };

    const handleNotesFocus = () => {
        const currentValue = row['Notes'] ?? row.notes ?? '';
        setNotesValue(currentValue === null || currentValue === undefined ? '' : String(currentValue));
        setEditingNotes(true);
    };

    const handleNotesBlur = () => {
        setEditingNotes(false);
        if (submittalId && onNotesChange) {
            onNotesChange(submittalId, notesValue);
        }
    };

    const handleNotesKeyDown = (e) => {
        if (e.key === 'Enter' && !e.shiftKey) {
            e.preventDefault();
            e.target.blur();
        } else if (e.key === 'Escape') {
            const currentValue = row['Notes'] ?? row.notes ?? '';
            setNotesValue(currentValue === null || currentValue === undefined ? '' : String(currentValue));
            setEditingNotes(false);
        }
    };

    useEffect(() => {
        if (editingOrderNumber && inputRef.current) {
            inputRef.current.focus();
            inputRef.current.select();
        }
    }, [editingOrderNumber]);

    useEffect(() => {
        if (editingNotes && notesInputRef.current) {
            notesInputRef.current.focus();
            notesInputRef.current.select();
        }
    }, [editingNotes]);

    const rowType = row.type ?? row['Type'] ?? '';
    const isDraftingReleaseReview = rowType === 'Drafting Release Review';

    return (
        <tr
            className="bg-white hover:opacity-90 transition-colors duration-150 border-b border-gray-200"
        >
            {columns.map((column) => {
                const isOrderNumber = column === 'Order Number';
                const isSubmittalId = column === 'Submittals Id';
                const isType = column === 'Type';
                const isNotes = column === 'Notes';

                let cellValue = formatCellValue(row[column]);

                if (isOrderNumber && editingOrderNumber) {
                    return (
                        <td
                            key={`${row.id}-${column}`}
                            className="px-3 py-3 align-middle bg-white"
                        >
                            <input
                                ref={inputRef}
                                type="text"
                                value={orderNumberValue}
                                onChange={(e) => setOrderNumberValue(e.target.value)}
                                onBlur={handleOrderNumberBlur}
                                onKeyDown={handleOrderNumberKeyDown}
                                className="w-full px-2 py-1.5 text-sm border-2 border-accent-500 rounded-md focus:outline-none focus:ring-2 focus:ring-accent-500 focus:border-accent-600 bg-white font-medium text-gray-900"
                                style={{ minWidth: '60px', maxWidth: '80px' }}
                            />
                        </td>
                    );
                }

                if (isOrderNumber) {
                    return (
                        <td
                            key={`${row.id}-${column}`}
                            className="px-3 py-3 align-middle bg-white"
                            onClick={handleOrderNumberFocus}
                            title="Click to edit order number"
                        >
                            <div className="px-2 py-1.5 text-sm border border-gray-300 rounded-md bg-gray-50 hover:bg-white hover:border-accent-400 cursor-text transition-colors font-medium text-gray-700 min-w-[60px] max-w-[80px] inline-block">
                                {cellValue}
                            </div>
                        </td>
                    );
                }

                if (isNotes && editingNotes) {
                    return (
                        <td
                            key={`${row.id}-${column}`}
                            className="px-6 py-4 align-top bg-white"
                            style={{ width: '25%' }}
                        >
                            <textarea
                                ref={notesInputRef}
                                value={notesValue}
                                onChange={(e) => setNotesValue(e.target.value)}
                                onBlur={handleNotesBlur}
                                onKeyDown={handleNotesKeyDown}
                                className="w-full px-3 py-2.5 text-sm border-2 border-accent-500 rounded-lg focus:outline-none focus:ring-2 focus:ring-accent-500 focus:border-accent-600 bg-white text-gray-900 resize-none shadow-sm transition-all"
                                rows={6}
                                placeholder="Add notes..."
                                style={{ lineHeight: '1.5' }}
                            />
                        </td>
                    );
                }

                if (isNotes) {
                    const hasNotes = cellValue && cellValue !== '—';
                    return (
                        <td
                            key={`${row.id}-${column}`}
                            className="px-6 py-4 align-top bg-white"
                            style={{ width: '25%' }}
                            onClick={handleNotesFocus}
                            title="Click to edit notes"
                        >
                            <div className={`px-3 py-2.5 text-sm rounded-lg border transition-all cursor-text min-h-[120px] ${hasNotes
                                ? 'border-gray-200 bg-gray-50 hover:bg-white hover:border-accent-300 hover:shadow-sm text-gray-800'
                                : 'border-gray-200 bg-gray-50/50 hover:bg-gray-100 hover:border-accent-300 text-gray-500'
                                }`}>
                                {hasNotes ? (
                                    <div className="whitespace-pre-wrap break-words leading-relaxed">
                                        {cellValue}
                                    </div>
                                ) : (
                                    <span className="italic">Click to add notes...</span>
                                )}
                            </div>
                        </td>
                    );
                }

                if (isSubmittalId && cellValue !== '—') {
                    const projectId = row['Project Id'] ?? row.procore_project_id ?? '';
                    const submittalId = row['Submittals Id'] ?? row.submittal_id ?? '';
                    const href = projectId && submittalId
                        ? `https://app.procore.com/webclients/host/companies/18521/projects/${projectId}/tools/submittals/${submittalId}`
                        : '#';

                    return (
                        <td
                            key={`${row.id}-${column}`}
                            className="px-6 py-4 whitespace-pre-wrap text-sm align-top font-medium bg-white"
                        >
                            {href !== '#' ? (
                                <a
                                    href={href}
                                    target="_blank"
                                    rel="noopener noreferrer"
                                    className="text-blue-600 hover:text-blue-800 underline font-semibold inline-flex items-center gap-1"
                                >
                                    <span>{cellValue}</span>
                                </a>
                            ) : (
                                <span className="text-gray-900">{cellValue}</span>
                            )}
                        </td>
                    );
                }

                // Apply light green background for Type cell when type is "Drafting Release Review"
                const cellBgClass = isType && isDraftingReleaseReview
                    ? 'bg-green-100'
                    : 'bg-white';

                return (
                    <td
                        key={`${row.id}-${column}`}
                        className={`px-6 py-4 whitespace-pre-wrap text-sm text-gray-900 align-top font-medium ${cellBgClass}`}
                    >
                        {cellValue}
                    </td>
                );
            })}
        </tr>
    );
}
<|MERGE_RESOLUTION|>--- conflicted
+++ resolved
@@ -107,8 +107,6 @@
         fetchData();
     }, [fetchData]);
 
-<<<<<<< HEAD
-=======
     // Poll for updates every 30 seconds
     // Pauses when tab is not visible to save resources
     useEffect(() => {
@@ -163,7 +161,6 @@
         };
     }, [fetchData]);
 
->>>>>>> 781d18f5
     const matchesSelectedFilter = useCallback((row) => {
         // Check Ball In Court filter
         if (selectedBallInCourt !== ALL_OPTION_VALUE) {
